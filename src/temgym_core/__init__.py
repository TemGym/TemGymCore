--- conflicted
+++ resolved
@@ -1,140 +1,133 @@
-from typing_extensions import TypeAlias
-from typing import NamedTuple, Union
-
-import jax; jax.config.update("jax_enable_x64", True)  # noqa: E702
-import jax.numpy as jnp
-import numpy as np
-from numpy.typing import NDArray
-
-
-PositiveFloat: TypeAlias = float
-NonNegativeFloat: TypeAlias = float
-Radians: TypeAlias = float
-Degrees: TypeAlias = float
-
-
-class ShapeYX(NamedTuple):
-    """Describe image shape as (height, width) in pixels.
-
-    Parameters
-    ----------
-    y : int
-        Image height in pixels.
-    x : int
-        Image width in pixels.
-
-    Notes
-    -----
-    Conforms to numpy/jax indexing order (y first, then x).
-    """
-    y: int
-    x: int
-
-
-class ScaleYX(NamedTuple):
-    """Describe pixel scale in metres per pixel along y and x.
-
-    Parameters
-    ----------
-    y : float
-        Pixel size along y, metres per pixel.
-    x : float
-        Pixel size along x, metres per pixel.
-
-    Notes
-    -----
-    Values can be different if pixels are anisotropic.
-    """
-    y: float
-    x: float
-
-
-class CoordXY(NamedTuple):
-    """Continuous coordinates in the optical frame.
-
-    Parameters
-    ----------
-    x : float
-        X position, metres.
-    y : float
-        Y position, metres.
-    """
-    x: float
-    y: float
-
-    def to_coords(self) -> 'CoordsXY':
-        return CoordsXY(
-            x=jnp.array((self.x,)),
-            y=jnp.array((self.y,))
-        )
-
-
-class CoordsXY(NamedTuple):
-    """Continuous coordinates in the optical frame.
-
-    Parameters
-    ----------
-    x : numpy.ndarray
-        X position(s), metres. Shape broadcastable to context.
-    y : numpy.ndarray
-        Y position(s), metres. Shape broadcastable to context.
-    """
-    x: NDArray[np.floating]
-    y: NDArray[np.floating]
-
-
-class PixelYX(NamedTuple):
-    """Pixel coordinates for images.
-
-    Parameters
-    ----------
-    y : Union[int, float]
-        Pixel row indices
-    x : Union[int, float]
-        Pixel column indices
-
-    Notes
-    -----
-    Pixel indices are 0-based.
-    """
-    y: Union[int, float]
-    x: Union[int, float]
-
-    def to_pixels(self) -> 'PixelsYX':
-        return PixelsYX(
-            x=jnp.array((self.x,)),
-            y=jnp.array((self.y,))
-        )
-
-
-class PixelsYX(NamedTuple):
-    """Pixel coordinates for images.
-
-    Parameters
-    ----------
-    y : numpy.ndarray
-        Pixel row indices. Integer or floating dtype.
-    x : numpy.ndarray
-        Pixel column indices. Integer or floating dtype.
-
-    Notes
-    -----
-    Pixel indices are 0-based.
-    """
-<<<<<<< HEAD
-    y: NDArray[Union[np.integer, np.floating]]
-    x: NDArray[Union[np.integer, np.floating]]
-
-=======
-    y: NDArray[np.integer]
-    x: NDArray[np.integer]
-
-
-# Convenience re-exports
-try:
-    from .plotting import plot_model, PlotParams  # noqa: F401
-except Exception:
-    # Plotting has optional dependencies (matplotlib); ignore import errors at package import time
-    pass
-
->>>>>>> 39d20b7f
+from typing_extensions import TypeAlias
+from typing import NamedTuple, Union
+
+import jax; jax.config.update("jax_enable_x64", True)  # noqa: E702
+import jax.numpy as jnp
+import numpy as np
+from numpy.typing import NDArray
+
+
+PositiveFloat: TypeAlias = float
+NonNegativeFloat: TypeAlias = float
+Radians: TypeAlias = float
+Degrees: TypeAlias = float
+
+
+class ShapeYX(NamedTuple):
+    """Describe image shape as (height, width) in pixels.
+
+    Parameters
+    ----------
+    y : int
+        Image height in pixels.
+    x : int
+        Image width in pixels.
+
+    Notes
+    -----
+    Conforms to numpy/jax indexing order (y first, then x).
+    """
+    y: int
+    x: int
+
+
+class ScaleYX(NamedTuple):
+    """Describe pixel scale in metres per pixel along y and x.
+
+    Parameters
+    ----------
+    y : float
+        Pixel size along y, metres per pixel.
+    x : float
+        Pixel size along x, metres per pixel.
+
+    Notes
+    -----
+    Values can be different if pixels are anisotropic.
+    """
+    y: float
+    x: float
+
+
+class CoordXY(NamedTuple):
+    """Continuous coordinates in the optical frame.
+
+    Parameters
+    ----------
+    x : float
+        X position, metres.
+    y : float
+        Y position, metres.
+    """
+    x: float
+    y: float
+
+    def to_coords(self) -> 'CoordsXY':
+        return CoordsXY(
+            x=jnp.array((self.x,)),
+            y=jnp.array((self.y,))
+        )
+
+
+class CoordsXY(NamedTuple):
+    """Continuous coordinates in the optical frame.
+
+    Parameters
+    ----------
+    x : numpy.ndarray
+        X position(s), metres. Shape broadcastable to context.
+    y : numpy.ndarray
+        Y position(s), metres. Shape broadcastable to context.
+    """
+    x: NDArray[np.floating]
+    y: NDArray[np.floating]
+
+
+class PixelYX(NamedTuple):
+    """Pixel coordinates for images.
+
+    Parameters
+    ----------
+    y : Union[int, float]
+        Pixel row indices
+    x : Union[int, float]
+        Pixel column indices
+
+    Notes
+    -----
+    Pixel indices are 0-based.
+    """
+    y: Union[int, float]
+    x: Union[int, float]
+
+    def to_pixels(self) -> 'PixelsYX':
+        return PixelsYX(
+            x=jnp.array((self.x,)),
+            y=jnp.array((self.y,))
+        )
+
+
+class PixelsYX(NamedTuple):
+    """Pixel coordinates for images.
+
+    Parameters
+    ----------
+    y : numpy.ndarray
+        Pixel row indices. Integer or floating dtype.
+    x : numpy.ndarray
+        Pixel column indices. Integer or floating dtype.
+
+    Notes
+    -----
+    Pixel indices are 0-based.
+    """
+    y: NDArray[Union[np.integer, np.floating]]
+    x: NDArray[Union[np.integer, np.floating]]
+
+
+# Convenience re-exports
+try:
+    from .plotting import plot_model, PlotParams  # noqa: F401
+except Exception:
+    # Plotting has optional dependencies (matplotlib); ignore import errors at package import time
+    pass